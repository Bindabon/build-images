{
   "images":[
      {
         "name":"Windows Server 2019 Minimal",
         "cloudTypes":[
            "Azure",
            "GCE",
            "AmazonEC2",
            "HyperV"
         ],
         "operatingSystems":[
            "Windows"
         ],
         "imageOperatingSystem":"Windows",
         "template":"minimal-windows-server.json",
         "installedFeatures":[
            {
               "id":"git",
               "title":"Git 2.19.1"
            },
            {
               "id":"git_lfs",
               "title":"Git LFS 2.6.1"
            },
            {
               "id":"mercurial",
               "title":"Mercurial 4.1.1"
            },
            {
               "id":"subversion",
               "title":"Subversion 1.8.17"
            },
            {
               "id":"powershell_core",
               "title":"PowerShell Core 6.2.0"
            },
            {
               "id":"7zip",
               "title":"7-Zip 18.05"
            },
            {
               "id":"chocolatey",
               "title":"Chocolatey"
            },
            {
               "id":"nuget",
               "title":"NuGet"
            },
            {
               "id":"pstools",
               "title":"PsTools"
            },
            {
               "id":"appveyor_build_agent",
               "title":"AppVeyor Build Agent"
            }
         ],
         "optionalFeatures":[
            {
               "id":"test_agent_build_tools_2019",
               "title":"Visual Studio 2019 Test Agent and Build Tools"
            },
            {
               "id":"dotnet_devpack",
               "title":".NET Framework Developer Packs (4.5.2 - 4.8)"
            },
            {
               "id":"dotnet_sdk",
               "title":"NET Core SDKs (1.1.14 - 2.2.301)"
            },
            {
               "id":"sql_server_2017",
               "title":"SQL Server 2017 Developer Edition"
            },
            {
               "id":"nodejs_latest",
               "title":"Node.js"
            },
            {
               "id":"vs2017",
               "title":"Visual Studio Community 2017"
            },
            {
               "id":"vs2019",
               "title":"Visual Studio Community 2019"
            },
            {
               "id":"xunit_20",
               "title":"xUnit 2.0.0 RTM"
            },
            {
               "id":"nunit",
               "title":"NUnit 2.6.4"
            },
            {
               "id":"nunit3",
               "title":"NUnit 3.9.0"
            },
            {
               "id":"vstest_console_logger",
               "title":"AppVeyor VSTest.Console logger"
            },
            {
               "id":"ruby",
               "title":"Ruby with DevKit (1.9.3 -  2.6.3)"
            },
            {
               "id":"miniconda",
               "title":"Miniconda"
            },
            {
               "id":"python",
               "title":"Python (2.6.6 - 3.7.4)"
            },
            {
               "id":"openssl",
               "title":"OpenSSL (1.0.2 - 1.1.1)"
            },
            {
               "id":"cmake",
               "title":"CMake 3.15.1"
            },
            {
               "id":"postgres96",
               "title":"PostgreSQL 9.6 "
            },
            {
               "id":"postgres10",
               "title":"PostgreSQL 10.6 "
            },
            {
               "id":"postgres11",
               "title":"PostgreSQL 11.1"
            },
            {
               "id":"aws_cli",
               "title":"AWS CLI (latest)"
            },
            {
               "id":"azure_cli",
               "title":"Microsoft Azure (latest)"
            },
            {
               "id":"erlang",
               "title":"Erlang OTP runtime 20.2"
            },
            {
               "id":"mongo",
               "title":"MongoDB 4.0.1"
            },
            {
               "id":"wdk_1809",
               "title":"WDK 1809 (10.0.17763.0)"
            },
            {
               "id":"winsdk_1809",
               "title":"Microsoft Windows SDK 1809 (10.0.17763.0)"
            },
            {
               "id":"wdk_1903",
               "title":"WDK  1903 (10.0.18362.1)"
            },
            {
               "id":"winsdk_1903",
               "title":"Microsoft Windows SDK 1903 (10.0.18362.1)"
            },
            {
               "id":"yarn",
               "title":"Yarn 1.16.0"
            },
            {
               "id":"wix311",
               "title":"WiX Toolset 3.11.1"
            },
            {
               "id":"llvm",
               "title":"LLVM 8.0.0"
            },
            {
               "id":"innosetup",
               "title":"InnoSetup 6.0.2 Unicode"
            },
            {
               "id":"coverity",
               "title":"Coverity Scan 2019.03"
            },
            {
               "id":"iis_win2019",
               "title":"Internet Information Services (IIS) 10"
            },
            {
               "id":"nsis",
               "title":"NSIS 3.04"
            },
            {
               "id":"octo",
               "title":"Octo 6.12.0"
            },
            {
               "id":"java_7_8",
               "title":"Java 7-8"
            },
            {
               "id":"jdk11",
               "title":"JDK 11.0.2 (x64)"
            },
            {
               "id":"jdk12",
               "title":"JDK 12 (x64)"
            },
            {
               "id":"msys64",
               "title":"MSYS2"
            }
         ]
      },
      {
         "name":"Ubuntu 18.04 Minimal",
         "cloudTypes":[
            "Azure",
            "GCE",
            "AmazonEC2",
            "HyperV"
         ],
         "operatingSystems":[
            "Linux"
         ],
         "imageOperatingSystem":"Linux",
         "template":"minimal-ubuntu.json",
         "installedFeatures":[
            {
               "id":"git",
               "title":"Git 2.19.1"
            },
            {
               "id":"hg",
               "title":"Mercurial"
            },
            {
               "id":"powershell_core",
               "title":"PowerShell Core 6.2.0"
            },
            {
               "id":"appveyor_build_agent",
               "title":"AppVeyor Build Agent"
            }
         ],
         "optionalFeatures":[
            {
               "id": "install_nvm_and_nodejs",
               "title": "Node.js with NVM"
            },
            {
               "id": "install_pythons",
               "title": "Pythons"
            },
            {
               "id": "install_dotnets",
               "title": ".NET Core SDKs"
            },
            {
               "id": "install_dotnetv3_preview",
               "title": ".NET Core 3.0 preview"
            },
            {
               "id": "install_mono",
               "title": "Mono framework (latest)"
            },
            {
               "id": "install_jdks",
               "title": "JDK 7, 8, 9, 10, 11, 12, 13, 14"
            },
            {
               "id": "install_rvm_and_rubies",
               "title": "Ruby (all 2.x versions) and RVM"
            },
            {
               "id": "install_gvm_and_golangs",
               "title": "Golang 1.7.x, 1.8.x, 1.9.x, 1.10.x, 1.11.x, 1.12.x and GVM"
            },
            {
               "id": "install_docker",
               "title": "Docker CE (latest)"
            },
            {
               "id": "install_MSSQLServer",
<<<<<<< HEAD
               "title": "MS SQL Server (requires VM with 3G RAM)"
=======
               "title": "Microsoft SQL Server 2017 for Linux"
>>>>>>> f5efa2ee
            },
            {
               "id": "install_mysql",
               "title": "MySQL"
            },
            {
               "id": "install_postgresql",
               "title": "PostgreSQL"
            },
            {
               "id": "install_mongodb",
               "title": "MongoDB"
            },
            {
               "id": "install_redis",
               "title": "Redis"
            },
            {
               "id": "install_rabbitmq",
               "title": "RabbitMQ"
            },
            {
               "id": "install_powershell",
               "title": "PowerShell Core 6.x"
            },            
            {
               "id": "install_p7zip",
               "title": "p7zip"
            },
            {
               "id": "install_packer",
               "title": "Packer by Hashicorp"
            },
            {
               "id": "install_yarn",
               "title": "Yarn package manager"
            },
            {
               "id": "install_awscli",
               "title": "AWS CLI"
            },
            {
               "id": "install_localstack",
               "title": "Localstack"
            },
            {
               "id": "install_gcloud",
               "title": "gcloud command-line tool"
            },
            {
               "id": "install_azurecli",
               "title": "Azure CLI"
            },
            {
               "id": "install_cmake",
               "title": "CMake 3.15.2"
            },
            {
               "id": "install_kubectl",
               "title": "kubectl"
            },
            {
               "id": "install_gcc",
               "title": "GCC"
            },
            {
               "id": "install_browsers",
               "title": "Firefox and Chrome browsers"
            },
            {
               "id": "install_virtualbox",
               "title": "VirtualBox"
            },
            {
               "id": "install_clang",
               "title": "CLang"
            },
            {
               "id": "install_octo",
               "title": "OctopusTools"
            }
         ]
      },
      {
         "name":"Windows Server Core 2019 Minimal",
         "cloudTypes":[
            "Docker"
         ],
         "operatingSystems":[
            "Windows"
         ],
         "imageOperatingSystem":"Windows",
         "template":"appveyor/build-image:minimal-windowsservercore-ltsc2019",
         "installedFeatures":[
            {
               "id":"git",
               "title":"Git 2.23.0"
            },
            {
               "id":"hg",
               "title":"Mercurial 5.1.1"
            },
            {
               "id":"svn",
               "title":"Subversion 1.8.17"
            },              
            {
               "id":"7zip",
               "title":"7-Zip 19.0"
            },
            {
               "id":"chocolatey",
               "title":"Chocolatey"
            },             
            {
               "id":"powershell_core",
               "title":"PowerShell Core 6.2.2"
            },
            {
               "id":"appveyor_build_agent",
               "title":"AppVeyor Build Agent"
            }
         ]
      },
      {
         "name":"Windows Nano Server 1809 Minimal",
         "cloudTypes":[
            "Docker"
         ],
         "operatingSystems":[
            "Windows"
         ],
         "imageOperatingSystem":"Windows",
         "template":"appveyor/build-image:minimal-nanoserver-1809",
         "installedFeatures":[
            {
               "id":"git",
               "title":"Git 2.21.0"
            },
            {
               "id":"7zip",
               "title":"7-Zip 18.05"
            }, 
            {
               "id":"powershell_core",
               "title":"PowerShell Core 6.2.0"
            },
            {
               "id":"appveyor_build_agent",
               "title":"AppVeyor Build Agent"
            }
         ]
      },      
      {
         "name":"Ubuntu 18.04 Minimal",
         "cloudTypes":[
            "Docker"
         ],
         "operatingSystems":[
            "Windows",
            "Linux",
            "MacOS"
         ],
         "imageOperatingSystem":"Linux",
         "template":"appveyor/build-image:minimal-ubuntu-18.04",
         "installedFeatures":[
            {
               "id":"git",
               "title":"Git (latest)"
            },
            {
               "id":"hg",
               "title":"Mercurial (latest)"
            },
            {
               "id":"svn",
               "title":"Subversion (latest)"
            },            
            {
               "id":"powershell_core",
               "title":"PowerShell Core 6.2.2"
            },
            {
               "id":"appveyor_build_agent",
               "title":"AppVeyor Build Agent"
            }
         ]
      },
      {
         "name":"Ubuntu 18.04 Full",
         "cloudTypes":[
            "Docker"
         ],
         "operatingSystems":[
            "Windows",
            "Linux",
            "MacOS"
         ],
         "imageOperatingSystem":"Linux",
         "template":"mcr.microsoft.com/powershell:ubuntu-18.04",
         "installedFeatures":[
            {
               "id":"git",
               "title":"Git (latest)"
            },
            {
               "id":"hg",
               "title":"Mercurial (latest)"
            },
            {
               "id":"svn",
               "title":"Subversion (latest)"
            },            
            {
               "id":"powershell_core",
               "title":"PowerShell Core 6.2.2"
            },
            {
               "id":"appveyor_build_agent",
               "title":"AppVeyor Build Agent"
            }
         ],
         "optionalFeatures":[
            {
               "id": "install_nvm_and_nodejs",
               "title": "Node.js with NVM"
            },
            {
               "id": "install_pythons",
               "title": "Pythons"
            },
            {
               "id": "install_dotnets",
               "title": ".NET Core SDKs"
            },
            {
               "id": "install_dotnetv3_preview",
               "title": ".NET Core 3.0 preview"
            },
            {
               "id": "install_mono",
               "title": "Mono framework (latest)"
            },
            {
               "id": "install_jdks",
               "title": "JDK 7, 8, 9, 10, 11, 12, 13, 14"
            },
            {
               "id": "install_rvm_and_rubies",
               "title": "Ruby (all 2.x versions) and RVM"
            },
            {
               "id": "install_gvm_and_golangs",
               "title": "Golang 1.7.x, 1.8.x, 1.9.x, 1.10.x, 1.11.x, 1.12.x and GVM"
            },
            {
               "id": "install_MSSQLServer",
               "title": "Microsoft SQL Server 2017 for Linux"
            },
            {
               "id": "install_mysql",
               "title": "MySQL"
            },
            {
               "id": "install_postgresql",
               "title": "PostgreSQL"
            },
            {
               "id": "install_mongodb",
               "title": "MongoDB"
            },
            {
               "id": "install_redis",
               "title": "Redis"
            },
            {
               "id": "install_rabbitmq",
               "title": "RabbitMQ"
            },
            {
               "id": "install_powershell",
               "title": "PowerShell Core 6.x"
            },            
            {
               "id": "install_p7zip",
               "title": "p7zip"
            },
            {
               "id": "install_packer",
               "title": "Packer by Hashicorp"
            },
            {
               "id": "install_yarn",
               "title": "Yarn package manager"
            },
            {
               "id": "install_awscli",
               "title": "AWS CLI"
            },
            {
               "id": "install_localstack",
               "title": "Localstack"
            },
            {
               "id": "install_gcloud",
               "title": "gcloud command-line tool"
            },
            {
               "id": "install_azurecli",
               "title": "Azure CLI"
            },
            {
               "id": "install_cmake",
               "title": "CMake 3.15.2"
            },
            {
               "id": "install_kubectl",
               "title": "kubectl"
            },
            {
               "id": "install_gcc",
               "title": "GCC"
            },
            {
               "id": "install_browsers",
               "title": "Firefox and Chrome browsers"
            },
            {
               "id": "install_virtualbox",
               "title": "VirtualBox"
            },
            {
               "id": "install_clang",
               "title": "CLang"
            },
            {
               "id": "install_octo",
               "title": "OctopusTools"
            }
         ]         
      }      
   ]
}<|MERGE_RESOLUTION|>--- conflicted
+++ resolved
@@ -284,11 +284,7 @@
             },
             {
                "id": "install_MSSQLServer",
-<<<<<<< HEAD
-               "title": "MS SQL Server (requires VM with 3G RAM)"
-=======
-               "title": "Microsoft SQL Server 2017 for Linux"
->>>>>>> f5efa2ee
+               "title": "Microsoft SQL Server 2017 for Linux (requires VM with 3G RAM)"
             },
             {
                "id": "install_mysql",
