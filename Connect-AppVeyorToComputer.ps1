--- conflicted
+++ resolved
@@ -31,14 +31,10 @@
       [string]$ApiToken
     )
 
-<<<<<<< HEAD
     $APPVEYOR_HOST_AGENT_MSI_URL = "https://www.appveyor.com/downloads/appveyor/appveyor-host-agent.msi"
     $APPVEYOR_HOST_AGENT_DEB_URL = "https://www.appveyor.com/downloads/appveyor/appveyor-host-agent.deb"
 
-    function exitScript {
-=======
     function ExitScript {
->>>>>>> c81c80c6
         # some cleanup?
         break all
     }
@@ -53,35 +49,20 @@
 
     #Validate input
     if ($ApiToken -like "v2.*") {
-<<<<<<< HEAD
         Write-Warning "Please select the API Key for specific account (not 'All Accounts') at '$AppVeyorUrl/api-keys'"
-        exitScript
-=======
-        Write-Warning "Please select the API Key for specific account (not 'All Accounts') at '$($AppVeyorUrl)/api-keys'"
-        ExitScript
->>>>>>> c81c80c6
+        ExitScript
     }
 
     try {
         $responce = Invoke-WebRequest -Uri $AppVeyorUrl -ErrorAction SilentlyContinue
         if ($responce.StatusCode -ne 200) {
-<<<<<<< HEAD
             Write-warning "AppVeyor URL '$AppVeyorUrl' responded with code $($responce.StatusCode)"
-            exitScript
+            ExitScript
         }
     }
     catch {
         Write-warning "Unable to connect to AppVeyor URL '$AppVeyorUrl'. Error: $($error[0].Exception.Message)"
-        exitScript
-=======
-            Write-warning "AppVeyor URL '$($AppVeyorUrl)' responded with code $($responce.StatusCode)"
-            ExitScript
-        }
-    }
-    catch {
-        Write-warning "Unable to connect to AppVeyor URL '$($AppVeyorUrl)'. Error: $($error[0].Exception.Message)"
-        ExitScript
->>>>>>> c81c80c6
+        ExitScript
     }
 
     $headers = @{
@@ -244,13 +225,8 @@
         Write-Host "`nCompleted in $completed."
     }
     catch {
-<<<<<<< HEAD
         Write-Error $_
-        exitScript
-=======
-        Write-Warning "Command exited with error: $($_.Exception)"
-        ExitScript
->>>>>>> c81c80c6
+        ExitScript
     }
 }
 
