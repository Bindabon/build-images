#!/bin/bash
#shellcheck disable=SC2086,SC2015,SC2164

# set variables
declare BASH_ATTRIBUTES
declare PACKAGES=( )
declare SDK_VERSIONS=( )
declare PROFILE_LINES=( )
if [ -f /etc/os-release ]; then
    OS_CODENAME=$(source /etc/os-release && echo $VERSION_CODENAME)
    OS_RELEASE=$(source /etc/os-release && echo $VERSION_ID)
else
    echo "[WARNING] /etc/os-release not found - cant find VERSION_CODENAME and VERSION_ID."
fi
if [[ -z "${LOGGING-}" ]]; then LOGGING=true; fi

function save_bash_attributes() {
    BASH_ATTRIBUTES=$(set -o)
}

function restore_bash_attributes() {
    if [[ -n "${BASH_ATTRIBUTES-}" && "${#BASH_ATTRIBUTES}" -gt "0" ]]; then
        while read -r BUILT STATUS; do
            if [ "$STATUS" == "on" ]; then
                set -o $BUILT
            else
                set +o $BUILT
            fi
        done <<< "$BASH_ATTRIBUTES"
    fi
}

function init_logging() {
    if [[ -z "${LOG_FILE-}" ]]; then
        SCRIPT_NAME=$(basename "${BASH_SOURCE[0]}")
        LOG_FILE=$HOME/${SCRIPT_NAME%.*}.log
    fi
    touch "${LOG_FILE}"
    chmod a+w "${LOG_FILE}"
    if [ -n "${VERSIONS_FILE-}" ]; then
        touch "${VERSIONS_FILE}"
        chmod a+w "${VERSIONS_FILE}"
    fi
}

function chown_logfile() {
    if [[ -n "${USER_NAME-}" && -n "${LOG_FILE-}" ]]; then
        if id -u "${USER_NAME}"; then
            chown "$(id -u "${USER_NAME}"):$(id -g "${USER_NAME}")" -R "$LOG_FILE"
        else
            return 1
        fi
    fi
}

function log() {
    local TIMESTAMP
    TIMESTAMP=$(date +[%Y%m%d--%H:%M:%S])
    echo "$TIMESTAMP (${SCRIPT_PID}): $*"
    echo "$TIMESTAMP (${SCRIPT_PID}): $*" >> $LOG_FILE 2>&1
}

function log_exec() {
    log "$@";
    "$@" 2>&1 | tee -a "${LOG_FILE}"
}

function log_version() {
    if [ -n "${VERSIONS_FILE-}" ]; then
        {
            echo "$@";
            "$@" 2>&1
        } | tee -a "${VERSIONS_FILE}"
    fi
}

# Usage:
# replace_line <file> <line> <regex> <globalflag>
function replace_line() {
    local FILE STRING REGEX GLOBAL REPLACED
    FILE=$1
    STRING=$2
    REGEX=$3
    GLOBAL=${4:-false}
    REPLACED=false

    OFS=$IFS
    export IFS=
    while read -r line; do
        if [[ ${line} =~ ${REGEX} ]] && ( ! ${REPLACED} || ${GLOBAL} ); then
            echo "${STRING}"
            REPLACED=true
        else
            echo "${line}"
        fi
    done < "${FILE}"

    if ! ${REPLACED}; then echo "${STRING}"; fi
    IFS=$OFS
}

# Usage:
# add_line <file> <line>
function add_line() {
    local FILE STRING FOUND
    FILE=$1
    STRING=$2
    FOUND=false

    OFS=$IFS
    export IFS=
    while read -r line; do
        echo "${line}"
        if [[ "${line}" == "${STRING}" ]]; then
            FOUND=true
        fi
    done < "${FILE}"

    if ! ${FOUND}; then
        echo "${STRING}"
    fi
    IFS=$OFS
}

# Usage:
# write_line <file> <line> <regex> <globalflag>
function write_line() {
    local FILE STRING NEW_TEXT
    FILE=$1
    STRING=$2
    if [ "$#" -eq 2 ]; then
        F=add_line
    else
        F=replace_line
    fi

    if [ -f "${FILE}" ]; then
        NEW_TEXT=$($F "$@")
    else
        NEW_TEXT="${STRING}"
    fi
    echo "${NEW_TEXT}" > "${FILE}"
}

# check_apt_locks waits for LOCK_TIMEOUT seconds for apt locks released
function check_apt_locks() {
    local LOCK_TIMEOUT=60
    local START_TIME
    START_TIME=$(date +%s)
    local END_TIME=$(( START_TIME + LOCK_TIMEOUT ))
    if ! command -v lsof >/dev/null; then
        echo "[WARNING] lsof command not found. Are we in docker container?"
        echo "[WARNING] Skipping check_apt_locks"
        return 1
    fi
    while [ "$(date +%s)" -lt "$END_TIME" ]; do
        if lsof /var/lib/apt/lists/lock; then
            sleep 1
        else
            #apt succcessfully unlocked
            return 0
        fi
    done

    return 1
}

function add_user() {
    local USER_PASSWORD_LENGTH=${1:-32}
    save_bash_attributes
    set +o xtrace
    #generate password if it was not set before
    if [[ -z "${USER_PASSWORD-}" || "${#USER_PASSWORD}" = "0" ]]; then
        USER_PASSWORD=$(< /dev/urandom tr -dc _A-Z-a-z-0-9 | head -c${USER_PASSWORD_LENGTH};)
    fi

    id -u ${USER_NAME} >/dev/null 2>&1 || \
        useradd ${USER_NAME} --shell /bin/bash --create-home --password ${USER_NAME}

    if command -v sudo >/dev/null; then
        usermod -aG sudo ${USER_NAME}
        # Add Appveyor user to sudoers.d
        {
            echo -e "${USER_NAME}\tALL=(ALL)\tNOPASSWD: ALL"
            echo -e "Defaults:${USER_NAME}        !requiretty"
            echo -e 'Defaults    env_keep += "DEBIAN_FRONTEND ACCEPT_EULA"'
        } > /etc/sudoers.d/${USER_NAME}
    fi

    echo -e "${USER_PASSWORD}\n${USER_PASSWORD}\n" | passwd "${USER_NAME}"
    if "${LOGGING}"; then
        echo "USER_PASSWORD=${USER_PASSWORD}" >${HOME}/pwd-$DATEMARK.log
    fi
    restore_bash_attributes
    return 0
}

function configure_network() {
    # configure eth interface to manual
    read -r IP_NUM IP_DEV IP_FAM IP_ADDR IP_REST <<< "$(ip -o -4 addr show up primary scope global)"

    #lets just hope there is no other interfaces after IP_DEV
    sed -i -r -e "s/^(iface ${IP_DEV}).*/\\1 inet manual/;/^(iface ${IP_DEV}).*/q" /etc/network/interfaces

    log_exec cat /etc/network/interfaces

    # remove host ip from /etc/hosts
    sed -i -e "/ $(hostname)/d" -e "/^${IP_ADDR%/*}/d" /etc/hosts
    if [[ -n "${HOST_NAME-}" ]]; then
        write_line "/etc/hosts" "127.0.1.1       $HOST_NAME" "127.0.1.1"
    else
        echo "[ERROR] Variable HOST_NAME not defined. Cannot configure network."
        return 10
    fi
    log_exec cat /etc/hosts

    # rename host
    if [[ -n "${HOST_NAME-}" ]]; then
        echo "${HOST_NAME}" > /etc/hostname
    fi
}

function configure_uefi() {
    if [ -d /boot/efi/EFI/ubuntu/ ] && [ ! -d /boot/efi/EFI/boot/ ]; then
        cp -r /boot/efi/EFI/ubuntu/ /boot/efi/EFI/boot/
    fi
    if [ -f /boot/efi/EFI/boot/shimx64.efi ] && [ ! -f /boot/efi/EFI/boot/bootx64.efi ]; then
        mv /boot/efi/EFI/boot/shimx64.efi /boot/efi/EFI/boot/bootx64.efi
    fi
    if [ -f /boot/efi/EFI/boot/mmx64.efi ]; then
        rm /boot/efi/EFI/boot/mmx64.efi
    fi
}

function configure_locale() {
    echo LANG=C.UTF-8 >/etc/default/locale
    local lcl
    for lcl in en_US en_GB en_CA fr_CA ru_RU ru_UA uk_UA zh_CN zh_HK zh_TW; do
        sed -i '/^# '${lcl}'.UTF-8 UTF-8$/s/^# //' /etc/locale.gen
    done
    apt-get -y install language-pack-en language-pack-fr language-pack-uk \
                       language-pack-ru language-pack-zh-hans language-pack-zh-hant
    locale-gen
}

# https://askubuntu.com/a/755969
function wait_cloudinit () {
    if [ -d /var/lib/cloud/instances ]; then
        log "waiting 180 seconds for cloud-init to update /etc/apt/sources.list"
        log_exec timeout 180 /bin/bash -c \
            'until stat /var/lib/cloud/instance/boot-finished 2>/dev/null; do echo waiting for cloud-init to finish ...; sleep 1; done'
        log "Wait for cloud-init finished."
    else
        log "There is no cloud-init scripts."
    fi
}

function configure_apt() {
    dpkg --add-architecture i386
    export DEBIAN_FRONTEND=noninteractive
    export ACCEPT_EULA=Y
    # Update packages.
    check_apt_locks || true
    apt-get -y -qq update && apt-get -y -q upgrade ||
        { echo "[ERROR] Cannot upgrade packages." 1>&2; return 10; }
    apt-get -y -q install software-properties-common ||
        { echo "[ERROR] Cannot install software-properties-common package." 1>&2; return 10; }

    # Disable daily apt unattended updates.
    write_line /etc/apt/apt.conf.d/10periodic 'APT::Periodic::Enable "0";' 'APT::Periodic::Enable '
    # configure appveyor env variables for future apt-get upgrades
    if [ -n "${USER_NAME-}" ] && [ "${#USER_NAME}" -gt "0" ] && getent group ${USER_NAME}  >/dev/null; then
        write_line "$USER_HOME/.profile" 'export DEBIAN_FRONTEND=noninteractive'
        write_line "$USER_HOME/.profile" 'export ACCEPT_EULA=Y'
    else
        echo "[WARNING] User '${USER_NAME-}' not found. User's profile will not be configured."
    fi
    return 0
}

function install_tools() {
    echo "[INFO] Running install_tools..."
    declare tools_array
    # utilities
    tools_array=( "zip" "unzip" "wget" "curl" "time" "tree" "telnet" "dnsutils" "net-tools" "file" "ftp" "lftp" )
    tools_array+=( "p7zip-rar" "p7zip-full" "debconf-utils" "stress" "rng-tools"  "dkms" "dos2unix" )
    # build tools
    tools_array+=( "make" "binutils" "bison" "gcc" "tcl" "pkg-config" )
    tools_array+=( "ant" "ant-optional" "maven" "gradle" "nuget" "graphviz" )
    # python packages
    tools_array+=( "python" "python-dev" "python3" )
    tools_array+=( "python-setuptools" )
    tools_array+=( "build-essential" "libssl-dev" "libcurl4-gnutls-dev" "libexpat1-dev" "libffi-dev" "gettext" )
    tools_array+=( "inotify-tools" "gfortran" "apt-transport-https" )
    tools_array+=( "libbz2-dev" "python3-tk" "tk-dev" "libsqlite3-dev" )
    # 32bit support
    tools_array+=( "libc6:i386" "libncurses5:i386" "libstdc++6:i386" )

    # Add release specific tools into tools_array
    if command -v add_releasespecific_tools; then
        add_releasespecific_tools
    fi

    # next packages required by KVP to communicate with HyperV
    if [ "${BUILD_AGENT_MODE}" = "HyperV" ]; then
        tools_array+=( "linux-tools-generic" "linux-cloud-tools-generic" )
    fi

    #APT_GET_OPTIONS="-o Debug::pkgProblemResolver=true -o Debug::Acquire::http=true"
    apt-get -y ${APT_GET_OPTIONS-} install "${tools_array[@]}" --no-install-recommends ||
        { 
            echo "[ERROR] Cannot install various packages. ERROR $?." 1>&2;
            apt-cache policy gcc 
            apt-cache policy zip
            apt-cache policy make
            return 10;
        }
    log_version dpkg -l "${tools_array[@]}"
}

# this exact packages required to communicate with HyperV
function install_KVP_packages(){
    echo "[INFO] Running install_KVP_packages..."
    local KERNEL_VERSION
    # running kernel (which version returns uname -r) may differ from updated one
    KERNEL_VERSION=$(ls -tr /boot/initrd.img-* | tail -n1)
    KERNEL_VERSION=${KERNEL_VERSION#*-}
    if [[ -n "${KERNEL_VERSION-}" ]]; then
        declare tools_array
        tools_array+=( "linux-tools-${KERNEL_VERSION}" "linux-cloud-tools-${KERNEL_VERSION}" )
        apt-get -y -q install "${tools_array[@]}" --no-install-recommends  ||
            { echo "[ERROR] Cannot install KVP packages." 1>&2; return 10; }
    else
        echo "[ERROR] Cannot get kernels version." 1>&2;
        return 1
    fi
}

function copy_appveyoragent() {
    if [[ -z "${APPVEYOR_BUILD_AGENT_VERSION-}" || "${#APPVEYOR_BUILD_AGENT_VERSION}" = "0" ]]; then
        APPVEYOR_BUILD_AGENT_VERSION=7.0.2572;
    fi

    echo "[INFO] Installing AppVeyor Build Agent v${APPVEYOR_BUILD_AGENT_VERSION}"

    local AGENT_FILE
    AGENT_FILE=appveyor-build-agent-${APPVEYOR_BUILD_AGENT_VERSION}-linux-x64.tar.gz

    if [[ -z "${AGENT_DIR-}" ]]; then
        echo "[WARNING] AGENT_DIR variable is not set. Setting it to AGENT_DIR=/opt/appveyor/build-agent" 1>&2;
        AGENT_DIR=/opt/appveyor/build-agent
    fi

    mkdir -p "${AGENT_DIR}" &&
    #chown -R ${USER_NAME}:${USER_NAME} ${AGENT_DIR} &&
    pushd -- "${AGENT_DIR}" ||
        { echo "[ERROR] Cannot create ${AGENT_DIR} folder." 1>&2; return 10; }

    local AGENT_URL
    AGENT_URL="https://appveyordownloads.blob.core.windows.net/appveyor/${APPVEYOR_BUILD_AGENT_VERSION}/${AGENT_FILE}"
    curl -fsSL "${AGENT_URL}" -o "${AGENT_FILE}" &&
    tar -zxf ${AGENT_FILE} ||
        { echo "[ERROR] Cannot download and untar ${AGENT_FILE}." 1>&2; popd; return 20; }
    chmod +x ${AGENT_DIR}/appveyor ||
        { echo "[ERROR] Cannot change mode for ${AGENT_DIR}/appveyor file." 1>&2; popd; return 30; }
    popd
}

function install_appveyoragent() {
    echo "[INFO] Running install_appveyoragent..."
    AGENT_MODE=${1-}
    CONFIG_FILE=appsettings.json
    PROJECT_BUILDS_DIRECTORY="$USER_HOME"/projects
    SERVICE_NAME=appveyor-build-agent.service
    if [[ -z "${AGENT_DIR-}" ]]; then { echo "[ERROR] AGENT_DIR variable is not set." 1>&2; return 10; } fi

    copy_appveyoragent || return "$?"

    if id -u "${USER_NAME}"; then
        chown "$(id -u "${USER_NAME}"):$(id -g "${USER_NAME}")" -R "${AGENT_DIR}"
    fi

    pushd -- "${AGENT_DIR}" ||
        { echo "[ERROR] Cannot cd to ${AGENT_DIR} folder." 1>&2; return 10; }
    if [ "${#AGENT_MODE}" -gt 0 ]; then
        if command -v python; then
            [ -f ${CONFIG_FILE} ] &&
            python -c "import json; import io;
a=json.load(io.open('${CONFIG_FILE}', encoding='utf-8-sig'));
a[u'AppVeyor'][u'Mode']='${AGENT_MODE}';
a[u'AppVeyor'][u'ProjectBuildsDirectory']='${PROJECT_BUILDS_DIRECTORY}';
json.dump(a,open('${CONFIG_FILE}','w'))" &&
            cat ${CONFIG_FILE} ||
                { echo "[ERROR] Cannot update config file '${CONFIG_FILE}'." 1>&2; popd; return 40; }
        fi
    else
        echo "[WARNING] AGENT_MODE variable not set"
    fi

    echo "[Unit]
Description=Appveyor Build Agent

[Service]
WorkingDirectory=${AGENT_DIR}
ExecStart=${AGENT_DIR}/appveyor-build-agent
Restart=no
SyslogIdentifier=appveyor-build-agent
User=appveyor
Environment=ASPNETCORE_ENVIRONMENT=Production
Environment=TERM=xterm-256color

[Install]
WantedBy=multi-user.target" > /etc/systemd/system/${SERVICE_NAME} &&
    systemctl enable ${SERVICE_NAME} &&
    systemctl start ${SERVICE_NAME} &&
    systemctl status ${SERVICE_NAME} --no-pager ||
        { echo "[ERROR] Cannot configure systemd ${SERVICE_NAME}." 1>&2; popd; return 50; }
    log_version ${AGENT_DIR}/appveyor Version
    popd

}

function install_nodejs() {
    echo "[INFO] Running install_nodejs..."
    curl -fsSL https://deb.nodesource.com/setup_6.x | bash - &&
    apt-get -y -q install nodejs &&
    npm install -g pm2 ||
        { echo "[ERROR] Something went wrong."; return 100; }
    log_version dpkg -l nodejs
}

function install_nvm_and_nodejs() {
    echo "[INFO] Running install_nvm_and_nodejs..."
    if [ -n "${USER_NAME-}" ] && [ "${#USER_NAME}" -gt "0" ] && getent group ${USER_NAME}  >/dev/null; then
        su -l ${USER_NAME} -c "
            USER_NAME=${USER_NAME}
            $(declare -f install_nvm)
            $(declare -f write_line)
            $(declare -f add_line)
            $(declare -f replace_line)
            install_nvm" &&
        su -l ${USER_NAME} -c "
            [ -s \"${HOME}/.nvm/nvm.sh\" ] && . \"${HOME}/.nvm/nvm.sh\"
            USER_NAME=${USER_NAME}
            $(declare -f log_version)
            $(declare -f install_nvm_nodejs)
            install_nvm_nodejs ${CURRENT_NODEJS}" ||
        return $?
    else
        echo "[WARNING] User '${USER_NAME-}' not found. Cannot install NVM and Nodejs"
    fi
}

function install_nvm() {
    echo "[INFO] Running install_nvm..."
    # this must be executed as appveyor user
    if [ "$(whoami)" != "${USER_NAME}" ]; then
        echo "This script must be run as '${USER_NAME}' user. Current user is '$(whoami)'" 1>&2
        return 1
    fi
    #TODO have to figure out latest release version automatically
    curl -fsSLo- https://raw.githubusercontent.com/creationix/nvm/v0.34.0/install.sh | bash
    #shellcheck disable=SC2016
    write_line "${HOME}/.profile" 'export NVM_DIR="$HOME/.nvm"'
    #shellcheck disable=SC2016
    write_line "${HOME}/.profile" '[ -s "$NVM_DIR/nvm.sh" ] && \. "$NVM_DIR/nvm.sh"  # This loads nvm'
    #shellcheck disable=SC2016
    write_line "${HOME}/.profile" '[ -s "$NVM_DIR/bash_completion" ] && \. "$NVM_DIR/bash_completion"  # This loads nvm bash_completion'
}

function install_nvm_nodejs() {
    echo "[INFO] Running install_nvm_nodejs..."
    # this must be executed as appveyor user
    if [ "$(whoami)" != "${USER_NAME}" ]; then
        echo "This script must be run as '${USER_NAME}'. Current user is '$(whoami)'" 1>&2
        return 1
    fi
    local CURRENT_NODEJS
    if [[ -z "${1-}" || "${#1}" = "0" ]]; then
        CURRENT_NODEJS=8
    else
        CURRENT_NODEJS=$1
    fi
    command -v nvm ||
        { echo "Cannot find nvm. Install nvm first!" 1>&2; return 10; }
    local v
    declare NVM_VERSIONS=( "4" "5" "6" "7" "8" "9" "10" "11" "12" "13" "lts/argon" "lts/boron" "lts/carbon" "lts/dubnium" "lts/erbium" )
    for v in "${NVM_VERSIONS[@]}"; do
        nvm install ${v} ||
            { echo "[WARNING] Cannot install ${v}." 1>&2; }
    done

    nvm alias default ${CURRENT_NODEJS}

    log_version nvm --version
    log_version nvm list

}

function make_git() {
    local GIT_VERSION
    if [[ -z "${1-}" || "${#1}" = "0" ]]; then
        GIT_VERSION=2.24.1
    else
        GIT_VERSION=$1
    fi
    if command -v git && [[ $(git --version| cut -d' ' -f 3) =~ ${GIT_VERSION} ]]; then
        echo "[WARNING] git version ${GIT_VERSION} already installed.";
        return 0
    fi
    TMP_DIR=$(mktemp -d)
    pushd -- "${TMP_DIR}"
    curl -fsSL https://github.com/git/git/archive/v${GIT_VERSION}.zip -o git-${GIT_VERSION}.zip ||
        { echo "[ERROR] Cannot download git ${GIT_VERSION}." 1>&2; popd; return 10; }
    DIR_NAME=$(unzip -l git-${GIT_VERSION}.zip | awk 'NR>4{sub(/\/.*/,"",$4);print $4;}'|sort|uniq|tr -d '\n')
    [ -d "${DIR_NAME}" ] && rm -rf "${DIR_NAME}" || true
    unzip -q -o "git-${GIT_VERSION}.zip" ||
        { echo "[ERROR] Cannot unzip 'git-${GIT_VERSION}.zip'." 1>&2; popd; return 20; }
    cd -- ${DIR_NAME} || { echo "[ERROR] Cannot cd into '${DIR_NAME}'. Something went wrong." 1>&2; popd; return 30; }
    #build
    make --silent prefix=/usr/local all &&
        make --silent prefix=/usr/local install ||
        { echo "Make command failed." 1>&2; popd; return 40; }

    # cleanup
    popd &&
    rm -rf "${TMP_DIR}"
    log_version git --version
}

function install_gitlfs() {
    echo "[INFO] Running install_gitlfs..."
    command -v git || apt-get -y -q install git
    curl -s https://packagecloud.io/install/repositories/github/git-lfs/script.deb.sh | bash &&
    apt-get -y -q install git-lfs ||
        { echo "Failed to install git lfs." 1>&2; return 10; }
    log_version dpkg -l git-lfs
    if [ -n "${USER_NAME-}" ] && [ "${#USER_NAME}" -gt "0" ] && getent group ${USER_NAME}  >/dev/null; then
        su -l "${USER_NAME}" -c "
            USER_NAME=${USER_NAME}
            $(declare -f configure_gitlfs)
            configure_gitlfs"  ||
                return $?
    else
        echo "[WARNING] User '${USER_NAME-}' not found. Skipping configure_gitlfs"
    fi
}

function configure_gitlfs() {
    # this must be executed as appveyor user
    if [ "$(whoami)" != "${USER_NAME}" ]; then
        echo "This script must be run as '${USER_NAME}'. Current user is '$(whoami)'" 1>&2
        return 1
    fi
    git lfs install ||
        { echo "Failed to configure git lfs." 1>&2; return 10; }
}

function install_gitversion() {
    echo "[INFO] Running install_gitversion..."
    local VERSION
    if [[ -z "${1-}" || "${#1}" = "0" ]]; then
        VERSION=5.1.2
    else
        VERSION=$1
    fi

    local TMP_DIR
    TMP_DIR=$(mktemp -d)
    pushd -- "${TMP_DIR}"

    curl -fsSL -O https://github.com/GitTools/GitVersion/releases/download/${VERSION}/gitversion-linux-${VERSION}.tar.gz &&
    tar -zxf gitversion-linux-${VERSION}.tar.gz -C /usr/local/bin &&
    chmod a+rx /usr/local/bin/GitVersion* ||
        { echo "[ERROR] Cannot install GitVersion ${VERSION}." 1>&2; popd; return 10; }

    popd
    log_version GitVersion /version
    [ -d /var/tmp/.net/ ] && rm -rf /var/tmp/.net/
}

function install_cvs() {
    echo "[INFO] Running install_cvs..."
    # install git
    # at this time there is git version 2.7.4 in apt repos
    # in case if we need recent version we have to run make_git function
    apt-get -y -q install git

    #install Mercurial
    add-apt-repository -y ppa:mercurial-ppa/releases
    apt-get -y -qq update
    apt-get -y -q install mercurial

    #install subversion
    apt-get -y -q install subversion

    log_version dpkg -l git mercurial subversion
    if [ -n "${USER_NAME-}" ] && [ "${#USER_NAME}" -gt "0" ] && getent group ${USER_NAME}  >/dev/null; then
        su -l ${USER_NAME} -c "
            USER_NAME=${USER_NAME}
            $(declare -f configure_svn)
            configure_svn" ||
                return $?
    else
        echo "[WARNING] User '${USER_NAME-}' not found. Skipping configure_svn"
    fi
}

function configure_svn() {
    # this must be executed as appveyor user
    if [ "$(whoami)" != "${USER_NAME}" ]; then
        echo "This script must be run as '${USER_NAME}'. Current user is '$(whoami)'" 1>&2
        return 1
    fi
    pushd "${HOME}"
    mkdir -p .subversion &&
    echo "[global]
store-passwords = yes
store-plaintext-passwords = yes" > .subversion/servers &&
    echo "[auth]
password-stores =" > .subversion/config ||
        { echo "[ERROR] Cannot configure svn." 1>&2; popd; return 10; }
    popd
}

function install_virtualenv() {
    echo "[INFO] Running install_virtualenv..."
    command -v pip || install_pip
    pip install virtualenv ||
        { echo "[WARNING] Cannot install virtualenv with pip." ; return 10; }

    log_version virtualenv --version
}

function install_pip() {
    echo "[INFO] Running install_pip..."
    curl "https://bootstrap.pypa.io/get-pip.py" -o "get-pip.py" ||
        { echo "[WARNING] Cannot download pip bootstrap script." ; return 10; }
    python get-pip.py ||
        { echo "[WARNING] Cannot install pip." ; return 10; }

    log_version pip --version

    #cleanup
    rm get-pip.py
}

function install_pythons(){
    command -v virtualenv || install_virtualenv
    declare PY_VERSIONS=( "2.6.9" "2.7.17" "3.4.10" "3.5.9" "3.6.9" "3.7.0" "3.7.1" "3.7.2" "3.7.3" "3.7.4" "3.7.5" "3.8.0" "3.8.1" "3.9.0a2" )
    for i in "${PY_VERSIONS[@]}"; do
        VENV_PATH=${HOME}/venv${i%%[abrcf]*}
        if [ ! -d ${VENV_PATH} ]; then
<<<<<<< HEAD
        curl -fsSL -O http://www.python.org/ftp/python/${i%%[abrcf]*}/Python-${i}.tgz ||
=======
        curl -fsSL -O "http://www.python.org/ftp/python/${i%%[abrcf]*}/Python-${i}.tgz" ||
>>>>>>> deab8ff0
            { echo "[WARNING] Cannot download Python ${i}."; continue; }
        tar -zxf "Python-${i}.tgz" &&
        pushd "Python-${i}" ||
            { echo "[WARNING] Cannot unpack Python ${i}."; continue; }
        PY_PATH=${HOME}/.localpython${i}
        mkdir -p "${PY_PATH}"
        ./configure --silent "--prefix=${PY_PATH}" &&
        make --silent &&
        make install --silent >/dev/null ||
            { echo "[WARNING] Cannot make Python ${i}."; popd; continue; }
        if [ ${i:0:1} -eq 3 ]; then
            PY_BIN=python3
        else
            PY_BIN=python
        fi
        virtualenv -p "$PY_PATH/bin/${PY_BIN}" "${VENV_PATH}" ||
            { echo "[WARNING] Cannot make virtualenv for Python ${i}."; popd; continue; }
        popd
        fi
    done
    find "${HOME}" -name "Python-*" -type d -maxdepth 1 | xargs -I {} rm -rf {}
    rm "${HOME}/Python-*.tgz"
}

function install_powershell() {
    echo "[INFO] Running install_powershell..."
    # Import the public repository GPG keys
    curl -fsSL "https://packages.microsoft.com/keys/microsoft.asc" | apt-key add - &&
    # Register the Microsoft Ubuntu repository
    add-apt-repository "$(curl -fsSL https://packages.microsoft.com/config/ubuntu/${OS_RELEASE}/prod.list)" ||
        { echo "[ERROR] Cannot add Microsoft's APT source." 1>&2; return 10; }

    # Update the list of products and Install PowerShell
    apt-get -y -qq update &&
    apt-get -y -q --allow-downgrades install powershell ||
        { echo "[ERROR] PowerShell install failed." 1>&2; return 10; }

    configure_powershell

    # Start PowerShell
    log_version pwsh --version
}

function configure_powershell() {
    if [[ -z "${AGENT_DIR-}" ]]; then { echo "[ERROR] AGENT_DIR variable is not set." 1>&2; return 10; } fi
    if [[ -z "${USER_HOME-}" ]]; then { echo "[ERROR] USER_HOME variable is not set." 1>&2; return 20; } fi
    local PROFILE_PATH=${USER_HOME}/.config/powershell
    local PROFILE_NAME=Microsoft.PowerShell_profile.ps1
    # configure PWSH profile
    mkdir -p "${PROFILE_PATH}" &&
    write_line "${PROFILE_PATH}/${PROFILE_NAME}" "Import-Module ${AGENT_DIR}/Appveyor.BuildAgent.PowerShell.dll" ||
        { echo "[ERROR] Cannot create and change PWSH profile ${PROFILE_PATH}/${PROFILE_NAME}." 1>&2; return 30; }

    pwsh -c 'Install-Module Pester -Force'
}

function dotnet_packages() {
    local PREFIX=$1
    declare -a VERSIONS=("${!2}")
    local i
    for i in "${VERSIONS[@]}"; do
        PACKAGES+=( "${PREFIX}${i}" )
    done
}

function global_json() {
    echo "{
  \"sdk\": {
    \"version\": \"$1\"
  }
}"

}

function preheat_dotnet_sdks() {
    for ver in $(dotnet --list-sdks|cut -f1 -d' '); do
        echo "Preheating .NET SDK version $ver"
        TMP_DIR=$(mktemp -d)
        pushd  ${TMP_DIR}
        global_json ${ver} >global.json
        dotnet new console
        popd &&
        rm -rf "${TMP_DIR}"
    done
}

function prepare_dotnet_packages() {
    #shellcheck disable=SC2034
    SDK_VERSIONS=( "2.0.0" "2.0.2" "2.0.3" "2.1.2" "2.1.3" "2.1.4" "2.1.101" "2.1.103" "2.1.104" "2.1.105" "2.1.200" "2.1.201" "2.1.202" "2.1" "2.2" "3.0" "3.1" )
    dotnet_packages "dotnet-sdk-" SDK_VERSIONS[@]
    #shellcheck disable=SC2034
    declare RUNTIME_VERSIONS=( "2.0.0" "2.0.3" "2.0.4" "2.0.5" "2.0.6" "2.0.7" "2.0.9" "2.1" "2.2" )
    dotnet_packages "dotnet-runtime-" RUNTIME_VERSIONS[@]
    #shellcheck disable=SC2034
    declare RUNTIME_VERSIONS=( "2.1" "2.2" "3.0" )
    dotnet_packages "aspnetcore-runtime-" RUNTIME_VERSIONS[@]
    #shellcheck disable=SC2034
    declare DEV_VERSIONS=( "1.1.5" "1.1.6" "1.1.7" "1.1.8" "1.1.9" "1.1.10" "1.1.11" "1.1.12" )
    dotnet_packages "dotnet-dev-" DEV_VERSIONS[@]
}

function config_dotnet_repository() {
    curl -fsSL -O https://packages.microsoft.com/config/ubuntu/16.04/packages-microsoft-prod.deb &&
    dpkg -i packages-microsoft-prod.deb &&
    apt-get -y -qq update ||
        { echo "[ERROR] Cannot download and install Microsoft's APT source." 1>&2; return 10; }
}

function install_dotnets() {
    echo "[INFO] Running install_dotnets..."
    prepare_dotnet_packages
    config_dotnet_repository

    #TODO REPO_LIST might be empty
    REPO_LIST=$(apt-cache search dotnet-)
    for i in "${!PACKAGES[@]}"; do
        if [[ ! ${REPO_LIST} =~ ${PACKAGES[i]} ]]; then
            echo "[WARNING] ${PACKAGES[i]} package not found in apt repositories. Skipping it."
            unset 'PACKAGES[i]'
        fi
    done
    #TODO PACKAGES might be empty

    # it seems like there is dependency for mysql somethere in dotnet-* packages
    configure_apt_mysql

    apt-get -y -q install --no-install-recommends "${PACKAGES[@]}" ||
        { echo "[ERROR] Cannot install dotnet packages ${PACKAGES[*]}." 1>&2; return 20; }

    #set env
    if [ -n "${USER_NAME-}" ] && [ "${#USER_NAME}" -gt "0" ] && getent group ${USER_NAME}  >/dev/null; then
        write_line "$USER_HOME/.profile" "export DOTNET_CLI_TELEMETRY_OPTOUT=1" 'DOTNET_CLI_TELEMETRY_OPTOUT='
        write_line "$USER_HOME/.profile" "export DOTNET_PRINT_TELEMETRY_MESSAGE=false" 'DOTNET_PRINT_TELEMETRY_MESSAGE='
    else
        echo "[WARNING] User '${USER_NAME-}' not found. User's profile will not be configured."
    fi

    #cleanup
    if [ -f packages-microsoft-prod.deb ]; then rm packages-microsoft-prod.deb; fi

    #pre-heat
    preheat_dotnet_sdks
    log_version dotnet --list-sdks
    log_version dotnet --list-runtimes
}

function prerequisites_dotnetv3_preview () {
    # https://github.com/dotnet/core/blob/master/Documentation/linux-prereqs.md
    echo "libicu"
}

function install_dotnetv3_preview() {
    echo "[INFO] Running install_dotnetv3_preview..."
    local DOTNET3_SDK_URL
    if [[ -z "${1-}" || "${#1}" = "0" ]]; then
        DOTNET3_SDK_URL="https://download.visualstudio.microsoft.com/download/pr/a0e368ac-7161-4bde-a139-1a3ef5a82bbe/439cdbb58950916d3718771c5d986c35/dotnet-sdk-3.0.100-preview8-013656-linux-x64.tar.gz"
    else
        DOTNET3_SDK_URL=$1
    fi
    local DOTNET3_SDK_TAR=${DOTNET3_SDK_URL##*/}

    # install Prerequisites
    local DOTNET3_PRE
    DOTNET3_PRE=$(prerequisites_dotnetv3_preview)
    apt-get -y -q install $DOTNET3_PRE ||
        { echo "[ERROR] Cannot install prerequisites for .NET SDK 3.0 :  ." 1>&2; return 10; }

    local TMP_DIR
    TMP_DIR=$(mktemp -d)
    pushd -- "${TMP_DIR}"

    curl -fsSL -O "${DOTNET3_SDK_URL}" &&
    tar -zxf "${DOTNET3_SDK_TAR}" -C /usr/share/dotnet/ ||
        { echo "[ERROR] Cannot download and unpack .NET SDK 3.0 preview from url '${DOTNET3_SDK_URL}'." 1>&2; popd; return 20; }

    #install runtimes
    local DOTNET3_RUNTIME_URL
    if [[ -z "${2-}" || "${#2}" = "0" ]]; then
        DOTNET3_RUNTIME_URL="https://download.visualstudio.microsoft.com/download/pr/3873ce54-438c-43bd-871b-0472e4d5462b/01353d2e8c4289bb344d935c4bf4de3e/dotnet-runtime-3.0.0-preview8-28405-07-linux-x64.tar.gz"
    else
        DOTNET3_RUNTIME_URL=$2
    fi
    DOTNET3_RUNTIME_TAR=${DOTNET3_RUNTIME_URL##*/}

    curl -fsSL -O "${DOTNET3_RUNTIME_URL}" &&
    tar -zxf "${DOTNET3_RUNTIME_TAR}" -C /usr/share/dotnet/ ||
        { echo "[ERROR] Cannot download and unpack .NET Runtime 3.0 preview from url '${DOTNET3_RUNTIME_URL}'." 1>&2; popd; return 30; }

    popd &&
    rm -rf "${TMP_DIR}"
    log_version dotnet --list-sdks
    log_version dotnet --list-runtimes
}

function install_mono() {
    echo "[INFO] Running install_mono..."
    apt-key adv --keyserver hkp://keyserver.ubuntu.com:80 --recv-keys 3FA7E0328081BFF6A14DA29AA6A19B38D3D831EF &&
    add-apt-repository "deb http://download.mono-project.com/repo/ubuntu stable-${OS_CODENAME} main" ||
        { echo "[ERROR] Cannot add Mono repository to APT sources." 1>&2; return 10; }
    apt-get -y -qq update &&
    apt-get -y -q install mono-complete mono-dbg referenceassemblies-pcl mono-xsp4 ||
        { echo "[ERROR] Cannot install Mono." 1>&2; return 20; }

    log_version mono --version
    log_version csc
    log_version xsp4 --version
    log_version mcs --version
}

function install_jdks_from_repository() {
    echo "[INFO] Running install_jdks_from_repository..."
    add-apt-repository -y ppa:openjdk-r/ppa
    apt-get -y -qq update && {
        apt-get -y -q install --no-install-recommends openjdk-7-jdk
        apt-get -y -q install --no-install-recommends openjdk-8-jdk
#        apt-get -y -q install --no-install-recommends openjdk-9-jdk -o Dpkg::Options::="--force-overwrite"
    } ||
        { echo "[ERROR] Cannot install JDKs." 1>&2; return 10; }
    update-java-alternatives --set java-1.8.0-openjdk-amd64
}

function install_jdks() {
    echo "[INFO] Running install_jdks..."
    install_jdks_from_repository || return $?

    install_jdk 9 https://download.java.net/java/GA/jdk9/9.0.4/binaries/openjdk-9.0.4_linux-x64_bin.tar.gz ||
        return $?
    install_jdk 10 https://download.java.net/openjdk/jdk10/ri/openjdk-10+44_linux-x64_bin_ri.tar.gz ||
        return $?
    install_jdk 11 https://download.java.net/openjdk/jdk11/ri/openjdk-11+28_linux-x64_bin.tar.gz ||
        return $?
    install_jdk 12 https://download.java.net/java/GA/jdk12.0.2/e482c34c86bd4bf8b56c0b35558996b9/10/GPL/openjdk-12.0.2_linux-x64_bin.tar.gz ||
        return $?
    install_jdk 13 https://download.java.net/java/GA/jdk13.0.1/cec27d702aa74d5a8630c65ae61e4305/9/GPL/openjdk-13.0.1_linux-x64_bin.tar.gz ||
        return $?
    install_jdk 14 https://download.java.net/java/early_access/jdk14/25/GPL/openjdk-14-ea+25_linux-x64_bin.tar.gz ||
        return $?
    if [ -n "${USER_NAME-}" ] && [ "${#USER_NAME}" -gt "0" ] && getent group ${USER_NAME}  >/dev/null; then
        OFS=$IFS
        IFS=$'\n'
        su -l ${USER_NAME} -c "
            USER_NAME=${USER_NAME}
            $(declare -f configure_jdk)
            $(declare -f write_line)
            $(declare -f add_line)
            $(declare -f replace_line)
            configure_jdk" <<< "${PROFILE_LINES[*]}" ||
                return $?
        IFS=$OFS
    else
        echo "[WARNING] User '${USER_NAME-}' not found. Skipping configure_jdk"
    fi
}

function install_jdk() {
    echo "[INFO] Running install_jdk..."
    local JDK_VERSION=$1
    local JDK_URL="$2"
    local JDK_ARCHIVE=${JDK_URL##*/}
    local JDK_PATH JDK_LINK
    JDK_PATH=/usr/lib/jvm/java-${JDK_VERSION}-openjdk-amd64/
    JDK_LINK=/usr/lib/jvm/java-1.${JDK_VERSION}.0-openjdk-amd64

    local TMP_DIR
    TMP_DIR=$(mktemp -d)
    pushd -- "${TMP_DIR}"

    curl -fsSL -O "${JDK_URL}" &&
    tar zxf "${JDK_ARCHIVE}" ||
        { echo "[ERROR] Cannot download and unpack JDK ${JDK_VERSION}." 1>&2; popd; return 10; }
    DIR_NAME=$(tar tf "${JDK_ARCHIVE}" |cut -d'/' -f1|sort|uniq|head -n1)
    mkdir -p ${JDK_PATH} &&
    cp -R "${DIR_NAME}"/* "${JDK_PATH}" &&
    ln -s -f "${JDK_PATH}" "${JDK_LINK}" ||
        { echo "[ERROR] Cannot copy JDK ${JDK_VERSION} to /usr/lib/jvm." 1>&2; popd; return 20; }

    PROFILE_LINES+=( "export JAVA_HOME_${JDK_VERSION}_X64=${JDK_PATH}" )

    # cleanup
    rm -rf "${DIR_NAME}"
    rm "${JDK_ARCHIVE}"
    popd &&
    rm -rf "${TMP_DIR}"
}

function configure_jdk() {
    # this must be executed as appveyor user
    if [ "$(whoami)" != "${USER_NAME}" ]; then
        echo "This script must be run as '${USER_NAME}'. Current user is '$(whoami)'" 1>&2
        return 1
    fi
    local file

    write_line "${HOME}/.profile" 'export JAVA_HOME_7_X64=/usr/lib/jvm/java-7-openjdk-amd64'
    write_line "${HOME}/.profile" 'export JAVA_HOME_8_X64=/usr/lib/jvm/java-8-openjdk-amd64'
    while read -r line; do
        write_line "${HOME}/.profile" "${line}"
    done
    write_line "${HOME}/.profile" 'export JAVA_HOME=/usr/lib/jvm/java-9-openjdk-amd64'
    write_line "${HOME}/.profile" 'export JAVA_TOOL_OPTIONS=-Dfile.encoding=UTF8'
    #shellcheck disable=SC2016
    write_line "${HOME}/.profile" 'add2path $JAVA_HOME/bin'
}

function install_rvm_and_rubies() {
    echo "[INFO] Running install_rvm_and_rubies..."
    if [ -n "${USER_NAME-}" ] && [ "${#USER_NAME}" -gt "0" ] && getent group ${USER_NAME}  >/dev/null; then
        su -l ${USER_NAME} -c "
            USER_NAME=${USER_NAME}
            $(declare -f install_rvm)
            install_rvm" &&
        su -l ${USER_NAME} -c "
            USER_NAME=${USER_NAME}
            [[ -s \"${HOME}/.rvm/scripts/rvm\" ]] && source \"${HOME}/.rvm/scripts/rvm\"
            $(declare -f log_version)
            $(declare -f install_rubies)
            install_rubies" ||
                return $?
    else
        echo "[WARNING] User '${USER_NAME-}' not found. Cannot install RVM and rubies"
    fi
}

function install_rvm() {
    echo "[INFO] Running install_rvm..."
    # this must be executed as appveyor user
    if [ "$(whoami)" != "${USER_NAME}" ]; then
        echo "This script must be run as '${USER_NAME}'. Current user is '$(whoami)'" 1>&2
        return 1
    fi

    # Docker fix from here: https://github.com/inversepath/usbarmory-debian-base_image/issues/9#issuecomment-451635505
    mkdir -p ${HOME}/.gnupg
    echo "disable-ipv6" >> ${HOME}/.gnupg/dirmngr.conf

    # Install mpapis public key (might need `gpg2` and or `sudo`)
    gpg --keyserver hkp://keys.gnupg.net --recv-keys 409B6B1796C275462A1703113804BB82D39DC0E3 7D2BAF1CF37B13E2069D6956105BD0E739499BDB

    # Download the installer
    curl -fsSL -O https://raw.githubusercontent.com/rvm/rvm/master/binscripts/rvm-installer &&
    curl -fsSL -O https://raw.githubusercontent.com/rvm/rvm/master/binscripts/rvm-installer.asc ||
        { echo "[ERROR] Cannot download rvm-installer." 1>&2; return 10; }

    # Verify the installer signature (might need `gpg2`), and if it validates...
    gpg --verify rvm-installer.asc &&

    # Run the installer
    bash rvm-installer stable ||
        { echo "[ERROR] Cannot install RVM." 1>&2; return 20; }

    # cleanup
    rm rvm-installer rvm-installer.asc
}

function install_rubies() {
    echo "[INFO] Running install_rubies..."
    # this must be executed as appveyor user
    if [ "$(whoami)" != "${USER_NAME}" ]; then
        echo "This script must be run as '${USER_NAME}'. Current user is '$(whoami)'" 1>&2
        return 1
    fi
    local DEFAULT_RUBY
    DEFAULT_RUBY="ruby-2.6"
    command -v rvm ||
        { echo "Cannot find rvm. Install rvm first!" 1>&2; return 10; }
    local v
    declare RUBY_VERSIONS=( "ruby-2.0" "ruby-2.1" "ruby-2.2" "ruby-2.3" "ruby-2.4" "ruby-2.5" "ruby-2.6" "ruby-2.7" "ruby-head" )
    for v in "${RUBY_VERSIONS[@]}"; do
        rvm install ${v} ||
            { echo "[WARNING] Cannot install ${v}." 1>&2; }
    done

    rvm use "$DEFAULT_RUBY" --default
    log_version rvm --version
    log_version rvm list
}

function install_gvm_and_golangs() {
    echo "[INFO] Running install_gvm_and_golangs..."
    if [ -n "${USER_NAME-}" ] && [ "${#USER_NAME}" -gt "0" ] && getent group ${USER_NAME}  >/dev/null; then
        su -l ${USER_NAME} -c "
            USER_NAME=${USER_NAME}
            $(declare -f install_gvm)
            $(declare -f write_line)
            $(declare -f add_line)
            $(declare -f replace_line)
            install_gvm" &&
        su -l ${USER_NAME} -c "
            USER_NAME=${USER_NAME}
            source \"${HOME}/.gvm/scripts/gvm\"
            $(declare -f log_version)
            $(declare -f install_golangs)
            install_golangs" ||
                return $?
    else
        echo "[WARNING] User '${USER_NAME-}' not found. Cannot install GVM and Go Langs"
    fi
}

function install_gvm() {
    echo "[INFO] Running install_gvm..."
    # this must be executed as appveyor user
    if [ "$(whoami)" != "${USER_NAME}" ]; then
        echo "This script must be run as '${USER_NAME}'. Current user is '$(whoami)'" 1>&2
        return 1
    fi
    if [[ -s "${HOME}/.gvm/scripts/gvm" ]]; then
        echo "[WARNING] GVM already installed."
        command -v gvm
        gvm version
    else
        for pkg in curl git mercurial make binutils bison gcc build-essential; do
            dpkg -s ${pkg} ||
                { echo "[WARNING] $pkg is not installed! GVM may fail." 1>&2; }
        done
        bash < <(curl -fsSL https://raw.githubusercontent.com/moovweb/gvm/master/binscripts/gvm-installer) ||
            { echo "[ERROR] Cannot install GVM." 1>&2; return 10; }
    fi
    # gvm-installer do not fix .profile for non-interactive shell
    [[ -s "${HOME}/.gvm/scripts/gvm" ]] && (
            write_line "${HOME}/.profile" '[[ -s "/home/appveyor/.gvm/scripts/gvm" ]] && source "/home/appveyor/.gvm/scripts/gvm"'
    ) || true
}

function install_golangs() {
    echo "[INFO] Running install_golangs..."
    # this must be executed as appveyor user
    if [ "$(whoami)" != "${USER_NAME}" ]; then
        echo "This script must be run as '${USER_NAME}'. Current user is '$(whoami)'" 1>&2
        return 1
    fi
    command -v gvm && gvm version ||
        { echo "Cannot find or execute gvm. Install gvm first!" 1>&2; return 10; }
    gvm install go1.4 -B &&
    gvm use go1.4 ||
        { echo "[WARNING] Cannot install go1.4 from binaries." 1>&2; return 10; }
    declare GO_VERSIONS=( "go1.7.6" "go1.8.7" "go1.9.7" "go1.10.8" "go1.11.13" "go1.12.14" "go1.13.5" )
    for v in "${GO_VERSIONS[@]}"; do
        gvm install ${v} ||
            { echo "[WARNING] Cannot install ${v}." 1>&2; }
    done
    local index
    index=$(( ${#GO_VERSIONS[*]} - 1 ))
    gvm use "${GO_VERSIONS[$index]}" --default
    log_version gvm version
    log_version go version
}

function pull_dockerimages() {
    local DOCKER_IMAGES
    local IMAGE
    declare DOCKER_IMAGES=( "microsoft/dotnet" "microsoft/aspnetcore" "debian" "ubuntu" "centos" "alpine" "busybox" )
    for IMAGE in "${DOCKER_IMAGES[@]}"; do
        docker pull "$IMAGE" ||
            { echo "[WARNING] Cannot pull docker image ${IMAGE}." 1>&2; }
    done
    log_version docker images
    log_version docker system df
}

function install_docker() {
    echo "[INFO] Running install_docker..."
    curl -fsSL https://download.docker.com/linux/ubuntu/gpg | apt-key add - &&
    add-apt-repository "deb [arch=amd64] https://download.docker.com/linux/ubuntu ${OS_CODENAME} stable" ||
        { echo "[ERROR] Cannot add Docker repository to APT sources." 1>&2; return 10; }
    apt-get -y -qq update &&
    apt-get -y -q install docker-ce ||
        { echo "[ERROR] Cannot install Docker." 1>&2; return 20; }
    systemctl start docker &&
    systemctl is-active docker ||
        { echo "[ERROR] Docker service failed to start." 1>&2; return 30; }
    if [ -n "${USER_NAME-}" ] && [ "${#USER_NAME}" -gt "0" ] && getent group ${USER_NAME}  >/dev/null; then
        usermod -aG docker ${USER_NAME}
    fi
    pull_dockerimages
    systemctl disable docker

    log_version dpkg -l docker-ce
}

function install_MSSQLServer() {
    echo "[INFO] Running install_MSSQLServer()..."
    if [[ -z "${MSSQL_SA_PASSWORD-}" || "${#MSSQL_SA_PASSWORD}" = "0" ]]; then MSSQL_SA_PASSWORD="Password12!"; fi
    install_sqlserver
    if [ -n "${USER_NAME-}" ] && [ "${#USER_NAME}" -gt "0" ] && getent group ${USER_NAME}  >/dev/null; then
        su -l ${USER_NAME} -c "
            USER_NAME=${USER_NAME}
            MSSQL_SA_PASSWORD=${MSSQL_SA_PASSWORD}
            $(declare -f configure_sqlserver)
            $(declare -f write_line)
            $(declare -f add_line)
            $(declare -f replace_line)
            configure_sqlserver"
    else
        echo "[WARNING] User '${USER_NAME-}' not found. Cannot installconfigure MS SQL Server"
    fi
    disable_sqlserver ||
            return $?
}

function install_sqlserver() {
    echo "[INFO] Running install_sqlserver..."
    curl -fsSL https://packages.microsoft.com/keys/microsoft.asc | apt-key add - &&
    add-apt-repository "$(curl -fsSL https://packages.microsoft.com/config/ubuntu/16.04/mssql-server-2019.list)" &&
    add-apt-repository "$(curl -fsSL https://packages.microsoft.com/config/ubuntu/${OS_RELEASE}/prod.list)" ||
        { echo "[ERROR] Cannot add mssql-server repository to APT sources." 1>&2; return 10; }
    apt-get -y -qq update &&
    apt-get -y -q install mssql-server ||
        { echo "[ERROR] Cannot install mssql-server." 1>&2; return 20; }
    MSSQL_SA_PASSWORD=$MSSQL_SA_PASSWORD \
        MSSQL_PID=developer \
        /opt/mssql/bin/mssql-conf -n setup accept-eula ||
        { echo "[ERROR] Cannot configure mssql-server." 1>&2; return 30; }

    ACCEPT_EULA=Y apt-get -y -q install mssql-tools unixodbc-dev

    if type -t fix_sqlserver; then
        fix_sqlserver
    fi

    systemctl restart mssql-server
    systemctl is-active mssql-server ||
        { echo "[ERROR] mssql-server service failed to start." 1>&2; return 40; }
    log_version dpkg -l mssql-server
}

function configure_sqlserver() {
    # this must be executed as appveyor user
    if [ "$(whoami)" != "${USER_NAME}" ]; then
        echo "[ERROR] This script must be run as '${USER_NAME}'. Current user is '$(whoami)'" 1>&2
        return 1
    fi
    if [[ -z "${MSSQL_SA_PASSWORD-}" ]]; then
        echo "[ERROR] MSSQL_SA_PASSWORD variable not set!" 1>&2
        return 2
    fi
    # Add SQL Server tools to the path by default:
    write_line "${HOME}/.profile" 'add2path_suffix /opt/mssql-tools/bin'
    export PATH="$PATH:/opt/mssql-tools/bin"
    
    local counter=1
    local errstatus=1
    while [ $counter -le 30 ] && [ $errstatus = 1 ]; do
        echo Waiting for SQL Server to start...
        sleep 10s
        sqlcmd -S localhost -U SA -P ${MSSQL_SA_PASSWORD} -Q "SELECT @@VERSION"
        errstatus=$?
        echo "errstatus=${errstatus}"
        ((counter++))
    done
    if [ $errstatus = 1 ]; then
        systemctl status mssql-server
        if command -v netstat; then netstat -alnp|grep sqlservr; fi
        echo "[ERROR] Cannot connect to SQL Server." 1>&2
        return 10
    fi
}

function disable_sqlserver() {
    systemctl disable mssql-server
}

function configure_apt_mysql() {
    if [[ -z "${MYSQL_ROOT_PASSWORD-}" || "${#MYSQL_ROOT_PASSWORD}" = "0" ]]; then MYSQL_ROOT_PASSWORD="Password12!"; fi
    echo "mysql-server mysql-server/root_password password ${MYSQL_ROOT_PASSWORD}" | debconf-set-selections &&
    echo "mysql-server mysql-server/root_password_again password ${MYSQL_ROOT_PASSWORD}" | debconf-set-selections ||
        { echo "[ERROR] Cannot set apt's parameters for MySQL package." 1>&2; return 10;}
}

function install_mysql() {
    echo "[INFO] Running install_mysql..."
    configure_apt_mysql

    apt-get -y -q install mysql-server ||
        { echo "[ERROR] Cannot install MySQL." 1>&2; return 10;}
    systemctl start mysql
    #shellcheck disable=SC2016
    mysql -uroot -p${MYSQL_ROOT_PASSWORD} -e 'USE mysql; SELECT Host,User FROM `user`;' ||
        { echo "[ERROR] Cannot connect to MySQL locally." 1>&2; return 20;}
    systemctl disable mysql
    log_version dpkg -l mysql-server
}

function install_postgresql() {
    echo "[INFO] Running install_postgresql..."
    if [[ -z "${POSTGRES_ROOT_PASSWORD-}" || "${#POSTGRES_ROOT_PASSWORD}" = "0" ]]; then POSTGRES_ROOT_PASSWORD="Password12!"; fi
    curl -fsSL https://www.postgresql.org/media/keys/ACCC4CF8.asc | apt-key add - &&
    add-apt-repository "deb http://apt.postgresql.org/pub/repos/apt/ ${OS_CODENAME}-pgdg main" ||
        { echo "[ERROR] Cannot add postgresql repository to APT sources." 1>&2; return 10; }
    apt-get -y -qq update &&
    apt-get -y -q install postgresql ||
        { echo "[ERROR] Cannot install postgresql." 1>&2; return 20; }
    systemctl start postgresql
    systemctl disable postgresql
    log_version dpkg -l postgresql

    sudo -u postgres createuser ${USER_NAME}
    sudo -u postgres psql -c "alter user ${USER_NAME} with createdb" postgres
    sudo -u postgres psql -c "ALTER USER postgres with password '${POSTGRES_ROOT_PASSWORD}';" postgres
    replace_line '/etc/postgresql/11/main/pg_hba.conf' 'local   all             postgres                                trust' 'local\s+all\s+postgres\s+peer'
}

function install_mongodb() {
    echo "[INFO] Running install_mongodb..."
    curl -fsSL https://www.mongodb.org/static/pgp/server-4.2.asc | apt-key add - &&
    add-apt-repository "deb [ arch=amd64 ] https://repo.mongodb.org/apt/ubuntu ${OS_CODENAME}/mongodb-org/4.2 multiverse" ||
        { echo "[ERROR] Cannot add mongodb repository to APT sources." 1>&2; return 10; }
    apt-get -y -qq update &&
    apt-get -y -q install mongodb-org ||
        { echo "[ERROR] Cannot install mongodb." 1>&2; return 20; }
    echo "[Unit]
Description=High-performance, schema-free document-oriented database
After=network.target

[Service]
User=mongodb
ExecStart=/usr/bin/mongod --quiet --config /etc/mongod.conf

[Install]
WantedBy=multi-user.target" > /etc/systemd/system/mongodb.service &&
    systemctl start mongodb &&
    systemctl status mongodb --no-pager &&
    systemctl enable mongodb &&
    systemctl disable mongodb ||
        { echo "[ERROR] Cannot configure mongodb." 1>&2; return 30; }
    log_version dpkg -l mongodb-org
}

function install_redis() {
    echo "[INFO] Running install_redis..."
    if command -v redis-server && redis-server --version; then
        echo "[WARNING] Redis server already installed."
        return 0
    fi
    local TMP_DIR
    TMP_DIR=$(mktemp -d)
    local WORKING_DIR=/var/lib/redis
    pushd -- "${TMP_DIR}"
    curl -fsSL -O http://download.redis.io/redis-stable.tar.gz &&
    tar xzf redis-stable.tar.gz &&
    cd redis-stable ||
        { echo "[ERROR] Cannot download and unpack redis-stable." 1>&2; popd; return 10; }
    make --silent &&
#    make --silent test &&
    make --silent install ||
        { echo "[ERROR] Cannot make redis." 1>&2; popd; return 20; }

    sed -ibak -E -e 's/^supervised .*/supervised systemd/' -e "s:^dir .*:dir ${WORKING_DIR}:" redis.conf

    mkdir -p /etc/redis &&
    cp redis.conf /etc/redis
    echo "[Unit]
Description=Redis In-Memory Data Store
After=network.target
[Service]
User=redis
Group=redis
ExecStart=/usr/local/bin/redis-server /etc/redis/redis.conf
ExecStop=/usr/local/bin/redis-cli shutdown
Restart=always" > /etc/systemd/system/redis.service
    adduser --system --group --no-create-home redis &&
    mkdir -p "${WORKING_DIR}" &&
    chown redis:redis "${WORKING_DIR}" &&
    chmod 770 "${WORKING_DIR}"

    systemctl enable redis &&
    systemctl disable redis
    popd &&
    rm -rf "${TMP_DIR}"
    log_version redis-server --version
}

function install_rabbitmq() {
    echo "[INFO] Running install_rabbitmq..."
    curl -fsSL https://dl.bintray.com/rabbitmq/Keys/rabbitmq-release-signing-key.asc | apt-key add - &&
    curl -fsSL http://www.rabbitmq.com/rabbitmq-signing-key-public.asc | apt-key add - &&
    add-apt-repository "deb http://www.rabbitmq.com/debian/ testing main" ||
        { echo "[ERROR] Cannot add rabbitmq repository to APT sources." 1>&2; return 10; }
    apt-get -y -qq update &&
    apt-get -y -q install rabbitmq-server ||
        { echo "[ERROR] Cannot install rabbitmq." 1>&2; return 20; }
    sed -ibak -E -e 's/#\s*ulimit/ulimit/' /etc/default/rabbitmq-server &&
    systemctl start rabbitmq-server &&
    systemctl status rabbitmq-server --no-pager &&
    systemctl enable rabbitmq-server &&
    systemctl disable rabbitmq-server ||
        { echo "[ERROR] Cannot configure rabbitmq." 1>&2; return 30; }
    log_version dpkg -l rabbitmq-server
}

function install_p7zip() {
    echo "[INFO] Running install_p7zip..."
    local TMP_DIR
    TMP_DIR=$(mktemp -d)
    pushd -- "${TMP_DIR}"
    curl -fsSL -O "https://sourceforge.net/projects/p7zip/files/p7zip/16.02/p7zip_16.02_src_all.tar.bz2" &&
    tar jxf "p7zip_16.02_src_all.tar.bz2" ||
        { echo "[ERROR] Cannot download and unpack p7zip source code." 1>&2; popd; return 10; }
    cd "p7zip_16.02"
    make --silent all &&
    ./install.sh ||
        { echo "[ERROR] Cannot build and install p7zip." 1>&2; popd; return 20; }
    popd &&
    rm -rf "${TMP_DIR}"
}

function install_packer() {
    echo "[INFO] Running install_packer..."
    local VERSION
    if [[ -z "${1-}" || "${#1}" = "0" ]]; then
        VERSION=1.5.1
    else
        VERSION=$1
    fi
    local ZIPNAME=packer_${VERSION}_linux_amd64.zip
    curl -fsSL -O https://releases.hashicorp.com/packer/${VERSION}/${ZIPNAME} &&
    unzip -q -o ${ZIPNAME} -d /usr/local/bin ||
        { echo "[ERROR] Cannot download and unzip packer." 1>&2; return 10; }
    log_version packer --version
    # cleanup
    [ -f "${ZIPNAME}" ] && rm -f "${ZIPNAME}" || true
}

function install_yarn() {
    echo "[INFO] Running install_yarn..."
    curl -fsSL https://dl.yarnpkg.com/debian/pubkey.gpg | apt-key add - &&
    add-apt-repository "deb https://dl.yarnpkg.com/debian/ stable main" ||
        { echo "[ERROR] Cannot add yarn repository to APT sources." 1>&2; return 10; }
    apt-get -y -qq update &&
    apt-get -y -q install --no-install-recommends yarn ||
        { echo "[ERROR] Cannot install yarn." 1>&2; return 20; }
    log_version yarn --version
}

function install_awscli() {
    echo "[INFO] Running install_awscli..."
    pip install awscli ||
        { echo "[ERROR] Cannot install awscli." 1>&2; return 10; }
    log_version aws --version
}

function install_localstack() {
    echo "[INFO] Running install_localstack..."
    pip install localstack ||
        { echo "[ERROR] Cannot install localstack." 1>&2; return 10; }
    # since version 0.8.8 localstack requires but do not have in dependencies amazon_kclpy
    pip install amazon_kclpy ||
        { echo "[ERROR] Cannot install amazon_kclpy which is required by localstack." 1>&2; return 20; }
    log_version localstack --version
}

function install_gcloud() {
    echo "[INFO] Running install_gcloud..."
    apt-get install apt-transport-https ca-certificates &&
    echo "deb [signed-by=/usr/share/keyrings/cloud.google.gpg] https://packages.cloud.google.com/apt cloud-sdk main" > /etc/apt/sources.list.d/google-cloud-sdk.list &&
    curl -fsSL "https://packages.cloud.google.com/apt/doc/apt-key.gpg" | apt-key --keyring /usr/share/keyrings/cloud.google.gpg add - ||
        { echo "[ERROR] Cannot add google-cloud-sdk repository to APT sources." 1>&2; return 10; }
    apt-get -y -qq update &&
    apt-get -y -q install google-cloud-sdk ||
        { echo "[ERROR] Cannot install google-cloud-sdk." 1>&2; return 20; }

    log_version gcloud version
}

function install_azurecli() {
    echo "[INFO] Running install_azurecli..."
    AZ_REPO=${OS_CODENAME}
    add-apt-repository "deb [arch=amd64] https://packages.microsoft.com/repos/azure-cli/ $AZ_REPO main" ||
        { echo "[ERROR] Cannot add azure-cli repository to APT sources." 1>&2; return 10; }
    apt-key adv --keyserver packages.microsoft.com --recv-keys 52E16F86FEE04B979B07E28DB02C46DF417A0893 &&
    apt-get -y -q install apt-transport-https &&
    apt-get -y -qq update &&
    apt-get -y -q install azure-cli ||
        { echo "[ERROR] Cannot instal azure-cli."; return 20; }
    log_version az --version
}

function install_cmake() {
    echo "[INFO] Running install_cmake..."
    local VERSION
    if [[ -z "${1-}" || "${#1}" = "0" ]]; then
        VERSION=3.16.2
    else
        VERSION=$1
    fi
    local TAR_FILE=cmake-${VERSION}-Linux-x86_64.tar.gz
    local TMP_DIR
    TMP_DIR=$(mktemp -d)
    pushd -- "${TMP_DIR}"
    curl -fsSL -O "https://cmake.org/files/v${VERSION%.*}/${TAR_FILE}" &&
    tar -zxf "${TAR_FILE}" ||
        { echo "[ERROR] Cannot download and untar cmake." 1>&2; popd; return 10; }
    DIR_NAME=$(tar -ztf ${TAR_FILE} |cut -d'/' -f1|sort|uniq|head -n1)
    cd -- "${DIR_NAME}" ||
        { echo "[ERROR] Cannot change directory to ${DIR_NAME}." 1>&2; popd; return 20; }
    [ -d "/usr/share/cmake-${VERSION%.*}" ] && rm -rf "/usr/share/cmake-${VERSION%.*}" || true
    mv -f ./bin/* /usr/bin/ &&
    mv -f ./share/cmake-${VERSION%.*} /usr/share/ &&
    mv -f ./share/aclocal/* /usr/share/aclocal/||
        { echo "[ERROR] Cannot install cmake." 1>&2; popd; return 30; }
    log_version cmake --version
    popd &&
    rm -rf "${TMP_DIR}"
}

function configure_nuget() {
    echo "[INFO] Configure nuget..."
    # this must be executed as appveyor user
    if [ "$(whoami)" != "${USER_NAME}" ]; then
        echo "This script must be run as '${USER_NAME}' user. Current user is '$(whoami)'" 1>&2
        return 1
    fi

    local NUGET_CONFIG="$HOME/.nuget/NuGet/NuGet.Config"

    if [ -f "${NUGET_CONFIG}" ]; then
        echo "[WARNING] ${NUGET_CONFIG} already exists. Taking ownership."
        cat ${NUGET_CONFIG}
        sudo chown -R "$(id -u):$(id -g)" "$HOME/.nuget"
    else
        echo "[INFO] Creating ${NUGET_CONFIG}"
        mkdir -p "$HOME/.nuget/NuGet" &&
        echo '<?xml version="1.0" encoding="utf-8"?>
<configuration>
  <packageSources>
    <add key="nuget.org" value="https://api.nuget.org/v3/index.json" protocolVersion="3" />
  </packageSources>
</configuration>' > ${NUGET_CONFIG} ||
        { echo "[ERROR] Cannot configure nuget." 1>&2; return 10; }
    fi

    ls -al "$HOME/.nuget/NuGet"
}

function update_nuget() {
    nuget update -self ||
        { echo "[ERROR] Cannot update nuget."; return 10; }
}

function install_kubectl() {
    echo "[INFO] Running install_kubectl..."
    KUBE_VERSION=$(curl -s https://storage.googleapis.com/kubernetes-release/release/stable.txt)
    curl -LO "https://storage.googleapis.com/kubernetes-release/release/${KUBE_VERSION}/bin/linux/amd64/kubectl" &&
    chmod +x ./kubectl &&
    mv -f ./kubectl /usr/local/bin/kubectl ||
        { echo "[ERROR] Cannot download and install kubectl."; return 10; }
}

function install_gcc() {
    echo "[INFO] Running install_gcc..."
    # add existing gcc's to alternatives
    if [[ -f /usr/bin/gcc-5 ]] && [[ -f /usr/bin/g++-5 ]]; then
        update-alternatives --install /usr/bin/gcc gcc /usr/bin/gcc-5 60 --slave /usr/bin/g++ g++ /usr/bin/g++-5 ||
            { echo "[ERROR] Cannot install gcc-8." 1>&2; return 10; }
    fi
    add-apt-repository -y ppa:ubuntu-toolchain-r/test && \
    apt-get -y -qq update ||
        { echo "[ERROR] Cannot add gcc repository to APT sources." 1>&2; return 20; }
    apt-get -y -q install gcc-7 g++-7 && \
    update-alternatives --install /usr/bin/gcc gcc /usr/bin/gcc-7 60 --slave /usr/bin/g++ g++ /usr/bin/g++-7 ||
        { echo "[ERROR] Cannot install gcc-7." 1>&2; return 30; }
    apt-get -y -q install gcc-8 g++-8 && \
    update-alternatives --install /usr/bin/gcc gcc /usr/bin/gcc-8 60 --slave /usr/bin/g++ g++ /usr/bin/g++-8 ||
        { echo "[ERROR] Cannot install gcc-8." 1>&2; return 40; }
    apt-get -y -q install gcc-9 g++-9 && \
    update-alternatives --install /usr/bin/gcc gcc /usr/bin/gcc-9 60 --slave /usr/bin/g++ g++ /usr/bin/g++-9 ||
        { echo "[ERROR] Cannot install gcc-8." 1>&2; return 40; }

}

function install_curl() {
    echo "[INFO] Running install_curl..."
    local VERSION
    if [[ -z "${1-}" || "${#1}" = "0" ]]; then
        VERSION=7.67.0
    else
        VERSION=$1
    fi
    local TAR_FILE=curl-${VERSION}.tar.gz
    local TMP_DIR
    TMP_DIR=$(mktemp -d)
    pushd -- "${TMP_DIR}"
    curl -fsSL -O "https://curl.haxx.se/download/${TAR_FILE}" &&
    tar -zxf "${TAR_FILE}" ||
        { echo "[ERROR] Cannot download and untar curl." 1>&2; popd; return 10; }
    DIR_NAME=$(tar -ztf ${TAR_FILE} |cut -d'/' -f1|sort|uniq|head -n1)
    cd -- "${DIR_NAME}" ||
        { echo "[ERROR] Cannot change directory to ${DIR_NAME}." 1>&2; popd; return 20; }

    # purge all installed curl packages
    for p in $(dpkg --get-selections|grep -v deinstall|grep curl|cut -f1); do  apt-get purge -y $p; done

    apt-get install -y libldap2-dev libssh2-1-dev libpsl-dev libidn2-dev libnghttp2-dev librtmp-dev ||
        { echo "[ERROR] Cannot install additional libraries for curl." 1>&2; popd; return 20; }

    ./configure --with-libssh2 &&
    make &&
    make install ||
        { echo "[ERROR] Cannot make curl." 1>&2; popd; return 30; }
    log_version curl --version
    popd &&
    rm -rf "${TMP_DIR}"
}

function install_browsers() {
    echo "[INFO] Running install_browsers..."
    local DEBNAME=google-chrome-stable_current_amd64.deb
    add-apt-repository -y ppa:ubuntu-mozilla-security/ppa &&
    apt-get -y -qq update &&
    apt-get -y -q install libappindicator1 fonts-liberation xvfb ||
        { echo "[ERROR] Cannot install libappindicator1 and fonts-liberation." 1>&2; return 10; }
    curl -fsSL -O https://dl.google.com/linux/direct/${DEBNAME}
    dpkg -i ${DEBNAME}
    apt-get -y -q install firefox
    log_version dpkg -l firefox google-chrome-stable
    #cleanup
    [ -f "${DEBNAME}" ] && rm -f "${DEBNAME}" || true
}

# they have changed versioning and made Debain Repo. see https://www.virtualbox.org/wiki/Linux_Downloads
# https://download.virtualbox.org/virtualbox/6.0.6/virtualbox-6.0_6.0.6-130049~Ubuntu~bionic_amd64.deb
# https://download.virtualbox.org/virtualbox/6.0.6/virtualbox-6.0_6.0.6-130049~Ubuntu~xenial_amd64.deb
function install_virtualbox() {
    echo "[INFO] Running install_virtualbox..."
    local VERSION
    if [[ -z "${1-}" || "${#1}" = "0" ]]; then
        VERSION=6.1.0
    else
        VERSION=$1
    fi
    local VB_VERSION=${VERSION%.*}
    local VBE_URL=https://download.virtualbox.org/virtualbox/${VERSION}/Oracle_VM_VirtualBox_Extension_Pack-${VERSION}.vbox-extpack

    echo "deb http://download.virtualbox.org/virtualbox/debian ${OS_CODENAME} contrib" >/etc/apt/sources.list.d/virtualboxorg.list &&
    curl -fsSL https://www.virtualbox.org/download/oracle_vbox_2016.asc | apt-key add - ||
        { echo "[ERROR] Cannot add virtualbox.org repository to APT sources." 1>&2; return 10; }
    apt-get -y -qq update &&
    apt-get -y -q install virtualbox-${VB_VERSION} ||
        { echo "[ERROR] Cannot install virtualbox-${VB_VERSION}." 1>&2; return 20; }
    if [ -n "${USER_NAME-}" ] && [ "${#USER_NAME}" -gt "0" ] && getent group ${USER_NAME}  >/dev/null; then
        usermod -aG vboxusers "${USER_NAME}"
    fi

    local TMP_DIR
    TMP_DIR=$(mktemp -d)
    pushd -- "${TMP_DIR}"
    curl -fsSL -O "${VBE_URL}" ||
        { echo "[ERROR] Cannot download Virtualbox Extention pack." 1>&2; popd; return 30; }
    yes | VBoxManage extpack install --replace "${VBE_URL##*/}" ||
        { echo "[ERROR] Cannot install Virtualbox Extention pack." 1>&2; popd; return 40; }
    /sbin/vboxconfig ||
        { echo "[ERROR] Cannot configure Virtualbox." 1>&2; popd; return 50; }

    #cleanup
    rm -f "${VBE_URL##*/}"

    popd &&
    rm -rf "${TMP_DIR}"
    log_version vboxmanage --version
}

function install_clang() {
    echo "[INFO] Running install_clang..."
    curl -fsSL https://apt.llvm.org/llvm-snapshot.gpg.key | apt-key add - &&
    apt-add-repository "deb http://apt.llvm.org/${OS_CODENAME}/ llvm-toolchain-${OS_CODENAME}-9 main" ||
        { echo "[ERROR] Cannot add llvm repository to APT sources." 1>&2; return 10; }
    apt-get -y -qq update &&
    apt-get -y -q install clang-9 ||
        { echo "[ERROR] Cannot install libappindicator1 and fonts-liberation." 1>&2; return 20; }

    update-alternatives --install /usr/bin/clang++ clang++ /usr/bin/clang++-9 1000
    update-alternatives --install /usr/bin/clang clang /usr/bin/clang-9 1000
    update-alternatives --config clang
    update-alternatives --config clang++

    log_version clang --version
}

function install_octo() {
    echo "[INFO] Running install_octo..."
    local OCTO_VERSION, OCTO_URL
    if [[ -z "${1-}" || "${#1}" = "0" ]]; then
        OCTO_VERSION=6.17.0
    else
        OCTO_VERSION=$1
    fi
    OCTO_URL="https://download.octopusdeploy.com/octopus-tools/${OCTO_VERSION}/OctopusTools.${OCTO_VERSION}.ubuntu.16.04-x64.tar.gz"
    local TMP_DIR
    TMP_DIR=$(mktemp -d)
    pushd -- "${TMP_DIR}"
    curl -fsSL "${OCTO_URL}" -o OctopusTools.tar.gz ||
        { echo "[ERROR] Cannot download OctopusTools." 1>&2; popd; return 10; }
    mkdir -p /opt/octopus &&
    tar zxf OctopusTools.tar.gz -C /opt/octopus ||
        { echo "[ERROR] Cannot unpack and copy OctopusTools." 1>&2; popd; return 20; }
    if [ -n "${USER_NAME-}" ] && [ "${#USER_NAME}" -gt "0" ] && getent group ${USER_NAME}  >/dev/null; then
        write_line "${HOME}/.profile" 'add2path /opt/octopus'
    else
        echo "[WARNING] User '${USER_NAME-}' not found. User's profile will not be configured."
    fi
    log_version /opt/octopus/Octo version
    # cleanup
    rm OctopusTools.tar.gz
    popd &&
    rm -rf "${TMP_DIR}"
}

function install_vcpkg() {
    echo "[INFO] Running install_vcpkg..."

    # this must be executed as appveyor user
    if [ "$(whoami)" != "${USER_NAME}" ]; then
        echo "This script must be run as '${USER_NAME}' user. Current user is '$(whoami)'" 1>&2
        return 1
    fi
    pushd "${HOME}"
    command -v git ||
        { echo "[ERROR] Cannot find git. Please install git first." 1>&2; return 10; }
    local TOOL
    for TOOL in curl unzip tar; do
        command -v "${TOOL}" ||
            { echo "[ERROR] Cannot find '${TOOL}'. Please install '${TOOL}' first." 1>&2; return 10; }
    done

    git clone --depth 1 https://github.com/Microsoft/vcpkg.git &&
    pushd vcpkg
    ./bootstrap-vcpkg.sh ||
        { echo "[ERROR] Cannot bootstrap vcpkg." 1>&2; popd; return 10; }

    write_line "${HOME}/.profile" 'add2path_suffix ${HOME}/vcpkg'
    export PATH="$PATH:${HOME}/vcpkg"
    vcpkg integrate install ||
        { echo "[WARNING] 'vcpkg integrate install' Failed." 1>&2; }

    popd
    popd
    log_version vcpkg version
}

function install_doxygen() {
    echo "[INFO] Running ${FUNCNAME[0]}..."
    local DOXYGEN_VERSION
    local DOXYGEN_URL
    if [[ -z "${1-}" || "${#1}" = "0" ]]; then
        DOXYGEN_VERSION=1.8.17
    else
        DOXYGEN_VERSION=$1
    fi
    DOXYGEN_URL=http://doxygen.nl/files/doxygen-${DOXYGEN_VERSION}.linux.bin.tar.gz
    local TMP_DIR
    TMP_DIR=$(mktemp -d)
    pushd -- "${TMP_DIR}"
    curl -fsSL -o doxygen.tar.gz "$DOXYGEN_URL" &&
    tar -xzf doxygen.tar.gz ||
        { echo "[ERROR] Cannot download and unpack doxygen from '$DOXYGEN_URL'." 1>&2; popd; return 10; }
    cp -a doxygen-${DOXYGEN_VERSION}/bin/doxy* /usr/local/bin
    popd
    log_version doxygen --version
}

function add_ssh_known_hosts() {
    if [ -f "add_ssh_known_hosts.ps1" ] && command -v pwsh; then
        pwsh ./add_ssh_known_hosts.ps1
    else
        echo '[ERROR] Cannot run add_ssh_known_hosts.ps1: Either Powershell is not installed or add_ssh_known_hosts.ps1 does not exist.' 1>&2;
        return 10;
    fi
}

function configure_path() {
    echo "[INFO] Running configure_path..."
    #shellcheck disable=SC2016,SC2028
    echo '

function add2path() {
    case ":$PATH:" in
        *":$1:"*) :;;
        *) export PATH="$1:$PATH" ;;
    esac
}

function add2path_suffix() {
    case ":$PATH:" in
        *":$1:"*) :;;
        *) export PATH="$PATH:$1" ;;
    esac
}
' >> /etc/profile
}

function configure_sshd() {
    write_line /etc/ssh/sshd_config 'PasswordAuthentication no' '^PasswordAuthentication '
}

function configure_motd() {
    chmod -x /etc/update-motd.d/*
    #shellcheck disable=SC2016,SC2028
    echo '#!/bin/sh
[ -r /etc/os-release ] && . /etc/os-release
printf "Appveyor Worker\n"
printf "OS %s (%s %s %s)\n" "$PRETTY_NAME" "$(uname -o)" "$(uname -r)" "$(uname -m)"
' >/etc/update-motd.d/00-appveyor

    chmod +x /etc/update-motd.d/00-appveyor
}

function fix_grub_timeout() {
    # https://askubuntu.com/questions/1114797/grub-timeout-set-to-30-after-upgrade
    echo 'Fixing GRUB_TIMEOUT'
    echo "GRUB_RECORDFAIL_TIMEOUT=0" >> /etc/default/grub &&
    update-grub &&
    grub-install ||
        { echo "[ERROR] Cannot update grub." 1>&2; return 10; }
}

function check_folders() {
    if [ "$#" -gt 0 ]; then
        while [[ "$#" -gt 0 ]]; do
            # echo "$FUNCNAME $1"
            du -hs $1 2>/dev/null | sort -h |tail
            shift
        done
    fi
}

function cleanup() {
    echo "[INFO] Running cleanup..."
    # remove list of packages.
    # It frees up ~140Mb but it force users to execute `apt-get -y -qq update`
    # prior to install any other packages
    #rm -rf /var/lib/apt/lists/*

    apt-get -y -q autoremove

    # cleanup Systemd Journals
    if command -v journalctl; then
        journalctl --rotate
        journalctl --vacuum-time=1s
    fi
    # clean bash_history
    [ -f ${HOME}/.bash_history ] && cat /dev/null > ${HOME}/.bash_history
    if [ -n "${USER_NAME-}" ] && [ "${#USER_NAME}" -gt "0" ] && getent group ${USER_NAME}  >/dev/null; then
        [ -f "${USER_HOME}/.bash_history" ] && cat /dev/null > "${USER_HOME}/.bash_history"
        chown "$(id -u "${USER_NAME}"):$(id -g "${USER_NAME}")" -R "${USER_HOME}"
    fi

    # cleanup script guts
    find $HOME -maxdepth 1 -name "*.sh" -delete

    #log some data about image size
    log_version df -h
    log_version ls -ltra "${HOME}"
    log_version check_folders ${HOME}/.*
    log_version check_folders "/*" "/opt/*" "/var/*" "/var/lib/*" "/var/cache/*" "/usr/*" "/usr/lib/*" "/usr/share/*"

}<|MERGE_RESOLUTION|>--- conflicted
+++ resolved
@@ -651,11 +651,7 @@
     for i in "${PY_VERSIONS[@]}"; do
         VENV_PATH=${HOME}/venv${i%%[abrcf]*}
         if [ ! -d ${VENV_PATH} ]; then
-<<<<<<< HEAD
-        curl -fsSL -O http://www.python.org/ftp/python/${i%%[abrcf]*}/Python-${i}.tgz ||
-=======
         curl -fsSL -O "http://www.python.org/ftp/python/${i%%[abrcf]*}/Python-${i}.tgz" ||
->>>>>>> deab8ff0
             { echo "[WARNING] Cannot download Python ${i}."; continue; }
         tar -zxf "Python-${i}.tgz" &&
         pushd "Python-${i}" ||
